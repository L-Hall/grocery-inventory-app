--- conflicted
+++ resolved
@@ -164,16 +164,10 @@
   file_picker:
     dependency: "direct main"
     description:
-<<<<<<< HEAD
       path: "third_party/file_picker"
       relative: true
     source: path
-=======
-      name: file_picker
-      sha256: "1bbf65dd997458a08b531042ec3794112a6c39c07c37ff22113d2e7e4f81d4e4"
-      url: "https://pub.dev"
-    source: hosted
->>>>>>> f37aa245
+
     version: "6.2.1"
   file_selector_linux:
     dependency: transitive
@@ -360,17 +354,11 @@
     dependency: transitive
     description:
       name: flutter_plugin_android_lifecycle
-<<<<<<< HEAD
       sha256: c2fe1001710127dfa7da89977a08d591398370d099aacdaa6d44da7eb14b8476
       url: "https://pub.dev"
     source: hosted
     version: "2.0.31"
-=======
-      sha256: b0694b7fb1689b0e6cc193b3f1fcac6423c4f93c74fb20b806c6b6f196db0c31
-      url: "https://pub.dev"
-    source: hosted
-    version: "2.0.30"
->>>>>>> f37aa245
+
   flutter_secure_storage:
     dependency: "direct main"
     description:
@@ -717,7 +705,6 @@
       url: "https://pub.dev"
     source: hosted
     version: "2.3.0"
-<<<<<<< HEAD
   pedantic:
     dependency: transitive
     description:
@@ -726,8 +713,6 @@
       url: "https://pub.dev"
     source: hosted
     version: "1.11.1"
-=======
->>>>>>> f37aa245
   permission_handler:
     dependency: "direct main"
     description:
