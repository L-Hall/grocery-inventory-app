--- conflicted
+++ resolved
@@ -186,11 +186,7 @@
 /* End PBXFrameworksBuildPhase section */
 
 /* Begin PBXGroup section */
-<<<<<<< HEAD
-		17290C322EDDF4B900F12242 /* Recovered References */ = {
-=======
 		17290C332EDE1BD900F12242 /* Recovered References */ = {
->>>>>>> 4c60cd39
 			isa = PBXGroup;
 			children = (
 				C3DFBC0712E71BE9FF130D3E /* Pods_Runner.framework */,
@@ -443,11 +439,7 @@
 				331C8082294A63A400263BE5 /* RunnerTests */,
 				573AFC47F15B47932C052F2B /* Pods */,
 				4E8D3ED15CFA8A05C800F9F7 /* Frameworks */,
-<<<<<<< HEAD
-				17290C322EDDF4B900F12242 /* Recovered References */,
-=======
 				17290C332EDE1BD900F12242 /* Recovered References */,
->>>>>>> 4c60cd39
 			);
 			sourceTree = "<group>";
 		};
@@ -588,13 +580,9 @@
 			inputFileListPaths = (
 				"${PODS_ROOT}/Target Support Files/Pods-Runner/Pods-Runner-resources-${CONFIGURATION}-input-files.xcfilelist",
 			);
-			inputPaths = (
-			);
 			name = "[CP] Copy Pods Resources";
 			outputFileListPaths = (
 				"${PODS_ROOT}/Target Support Files/Pods-Runner/Pods-Runner-resources-${CONFIGURATION}-output-files.xcfilelist",
-			);
-			outputPaths = (
 			);
 			runOnlyForDeploymentPostprocessing = 0;
 			shellPath = /bin/sh;
@@ -790,17 +778,12 @@
 				DEVELOPMENT_TEAM = S9G4Q8Q6G2;
 				ENABLE_BITCODE = NO;
 				INFOPLIST_FILE = Runner/Info.plist;
-				INFOPLIST_KEY_CFBundleDisplayName = Replenish;
 				IPHONEOS_DEPLOYMENT_TARGET = 15.6;
 				LD_RUNPATH_SEARCH_PATHS = (
 					"$(inherited)",
 					"@executable_path/Frameworks",
 				);
-<<<<<<< HEAD
-				PRODUCT_BUNDLE_IDENTIFIER = com.replenish.app;
-=======
 				PRODUCT_BUNDLE_IDENTIFIER = com.unburden.provisioner;
->>>>>>> 4c60cd39
 				PRODUCT_NAME = "$(TARGET_NAME)";
 				SWIFT_OBJC_BRIDGING_HEADER = "Runner/Runner-Bridging-Header.h";
 				SWIFT_VERSION = 5.0;
@@ -983,17 +966,12 @@
 				DEVELOPMENT_TEAM = S9G4Q8Q6G2;
 				ENABLE_BITCODE = NO;
 				INFOPLIST_FILE = Runner/Info.plist;
-				INFOPLIST_KEY_CFBundleDisplayName = Replenish;
 				IPHONEOS_DEPLOYMENT_TARGET = 15.6;
 				LD_RUNPATH_SEARCH_PATHS = (
 					"$(inherited)",
 					"@executable_path/Frameworks",
 				);
-<<<<<<< HEAD
-				PRODUCT_BUNDLE_IDENTIFIER = com.replenish.app;
-=======
 				PRODUCT_BUNDLE_IDENTIFIER = com.unburden.provisioner;
->>>>>>> 4c60cd39
 				PRODUCT_NAME = "$(TARGET_NAME)";
 				SWIFT_OBJC_BRIDGING_HEADER = "Runner/Runner-Bridging-Header.h";
 				SWIFT_OPTIMIZATION_LEVEL = "-Onone";
@@ -1012,17 +990,12 @@
 				DEVELOPMENT_TEAM = S9G4Q8Q6G2;
 				ENABLE_BITCODE = NO;
 				INFOPLIST_FILE = Runner/Info.plist;
-				INFOPLIST_KEY_CFBundleDisplayName = Replenish;
 				IPHONEOS_DEPLOYMENT_TARGET = 15.6;
 				LD_RUNPATH_SEARCH_PATHS = (
 					"$(inherited)",
 					"@executable_path/Frameworks",
 				);
-<<<<<<< HEAD
-				PRODUCT_BUNDLE_IDENTIFIER = com.replenish.app;
-=======
 				PRODUCT_BUNDLE_IDENTIFIER = com.unburden.provisioner;
->>>>>>> 4c60cd39
 				PRODUCT_NAME = "$(TARGET_NAME)";
 				SWIFT_OBJC_BRIDGING_HEADER = "Runner/Runner-Bridging-Header.h";
 				SWIFT_VERSION = 5.0;
