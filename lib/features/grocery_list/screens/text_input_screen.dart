import 'dart:async';
import 'dart:convert';
import 'package:flutter/material.dart';
import 'package:flutter/services.dart';
import 'package:flutter/foundation.dart' show kIsWeb;
import 'package:provider/provider.dart';
import 'package:image_picker/image_picker.dart';
import 'package:file_picker/file_picker.dart';
import 'package:permission_handler/permission_handler.dart';
import 'package:speech_to_text/speech_recognition_result.dart';
import 'package:speech_to_text/speech_to_text.dart' as stt;
import 'package:csv/csv.dart';

import '../../../core/theme/app_theme.dart';
import '../../../core/di/service_locator.dart';
import '../../../core/widgets/soft_tile_icon.dart'
    show SoftTileButton, SoftTileCard;
import '../../../core/utils/file_downloader.dart';
import '../../analytics/models/agent_metrics.dart';
import '../../analytics/services/agent_metrics_service.dart';
import '../../uploads/models/upload_models.dart';
import '../providers/grocery_list_provider.dart';
import 'review_screen.dart';
import '../../inventory/services/csv_service.dart';
import '../../inventory/providers/inventory_provider.dart';

class TextInputScreen extends StatefulWidget {
  const TextInputScreen({super.key});

  @override
  State<TextInputScreen> createState() => _TextInputScreenState();
}

class _TextInputScreenState extends State<TextInputScreen> {
  late final TextEditingController _textController;
  late final FocusNode _focusNode;
  final ImagePicker _imagePicker = ImagePicker();
  late final stt.SpeechToText _speechToText;
  bool _isSpeechAvailable = false;
  bool _isListening = false;
  String _interimTranscript = '';
  String? _lastInventoryRefreshJobId;
  Timer? _refreshTimer;

  // Input mode state
  InputMode _inputMode = InputMode.text;
  Uint8List? _selectedFileBytes;
  String? _selectedFileName;
  String? _imageBase64;
  bool _showTips = false;
  Stream<AgentMetrics?>? _agentMetricsStream;

  @override
  void initState() {
    super.initState();
    _textController = TextEditingController();
    _focusNode = FocusNode();
    _speechToText = stt.SpeechToText();
    _initSpeechEngine();
    if (getIt.isRegistered<AgentMetricsService>()) {
      _agentMetricsStream = getIt<AgentMetricsService>().watchGlobalMetrics();
    }

    // Initialize with any existing text from provider
    final groceryProvider = Provider.of<GroceryListProvider>(
      context,
      listen: false,
    );
    _textController.text = groceryProvider.currentInputText;
  }

  @override
  void dispose() {
    _speechToText.stop();
    _speechToText.cancel();
    _textController.dispose();
    _focusNode.dispose();
    _refreshTimer?.cancel();
    super.dispose();
  }

  @override
  Widget build(BuildContext context) {
    final theme = Theme.of(context);

    return Scaffold(
      body: SafeArea(
        child: LayoutBuilder(
          builder: (context, constraints) {
            return SingleChildScrollView(
              padding: const EdgeInsets.all(AppTheme.screenPadding),
              child: Column(
                crossAxisAlignment: CrossAxisAlignment.stretch,
                children: [
                  _buildInstructionsCard(theme),
                  const SizedBox(height: AppTheme.sectionSpacing),
                  _buildInputModeSelector(theme),
                  const SizedBox(height: AppTheme.sectionSpacing),
                  _buildInputArea(theme),
                  const SizedBox(height: AppTheme.sectionSpacing),
                  _buildProcessSection(theme),
                  const SizedBox(height: AppTheme.sectionSpacing),
                  _buildAgentMetricsCard(theme),
                  const SizedBox(height: AppTheme.sectionSpacing),
                ],
              ),
            );
          },
        ),
      ),
    );
  }

  Widget _buildInstructionsCard(ThemeData theme) {
    return SoftTileCard(
      child: Column(
        crossAxisAlignment: CrossAxisAlignment.start,
        children: [
          Row(
            children: [
              Icon(
                Icons.lightbulb_outline,
                color: theme.colorScheme.primary,
                size: 20,
              ),
              const SizedBox(width: 8),
              Text(
                _inputMode == InputMode.text
                    ? 'Natural language input'
                    : 'Receipt scanner',
                style: theme.textTheme.titleMedium?.copyWith(
                  fontWeight: FontWeight.bold,
                  color: theme.colorScheme.primary,
                ),
              ),
              const Spacer(),
              if (_inputMode == InputMode.text)
                TextButton(
                  onPressed: () {
                    setState(() {
                      _showTips = !_showTips;
                    });
                  },
                  child: Text(_showTips ? 'Hide Tips' : 'Show Tips'),
                ),
            ],
          ),
          const SizedBox(height: 8),
          Text(
            _getInstructionText(),
            style: theme.textTheme.bodyMedium?.copyWith(
              color: theme.colorScheme.onSurfaceVariant,
            ),
          ),
          if (_showTips && _inputMode == InputMode.text) ...[
            const SizedBox(height: 12),
            _buildTipsSection(context),
          ],
        ],
      ),
    );
  }

  String _getInstructionText() {
    switch (_inputMode) {
      case InputMode.text:
        return 'Type, paste, or dictate your grocery updates. Use natural language such as “bought 2 litres of semi-skimmed milk” or “used 3 eggs baking cupcakes”.';
      case InputMode.camera:
        return 'Take a photo of your grocery receipt or shopping list. The AI will read and extract items directly from the image.';
      case InputMode.gallery:
        return 'Select a saved photo of your receipt or list. The AI will analyse the image and extract grocery items.';
      case InputMode.file:
        return 'Upload an image or PDF of your receipt or list. We will scan it and suggest updates.';
    }
  }

  Widget _buildInputModeSelector(ThemeData theme) {
<<<<<<< HEAD
    return Card(
      elevation: 0,
      child: Padding(
        padding: const EdgeInsets.all(AppTheme.contentPadding),
        child: SegmentedButton<InputMode>(
          showSelectedIcon: false,
          segments: const [
            ButtonSegment<InputMode>(
              value: InputMode.text,
              label: Text('Text'),
              icon: Icon(Icons.text_fields),
            ),
            ButtonSegment<InputMode>(
              value: InputMode.camera,
              label: Text('Camera'),
              icon: Icon(Icons.camera_alt),
            ),
            ButtonSegment<InputMode>(
              value: InputMode.gallery,
              label: Text('Gallery'),
              icon: Icon(Icons.photo_library),
            ),
            ButtonSegment<InputMode>(
              value: InputMode.file,
              label: Text('File'),
              icon: Icon(Icons.upload_file),
            ),
          ],
          selected: {_inputMode},
          onSelectionChanged: (selection) =>
              _selectInputMode(selection.first),
          style: ButtonStyle(
            shape: WidgetStateProperty.all(
              RoundedRectangleBorder(
                borderRadius: BorderRadius.circular(AppTheme.radius12),
              ),
            ),
          ),
        ),
      ),
=======
    return SoftTileCard(
      padding: const EdgeInsets.all(4),
      child: Row(
        children: [
          _buildModeButton(InputMode.text, Icons.text_fields, 'Text', theme),
          _buildModeButton(InputMode.camera, Icons.camera_alt, 'Camera', theme),
          _buildModeButton(
            InputMode.gallery,
            Icons.photo_library,
            'Gallery',
            theme,
          ),
          _buildModeButton(InputMode.file, Icons.upload_file, 'File', theme),
        ],
      ),
    );
  }

  Widget _buildModeButton(
    InputMode mode,
    IconData icon,
    String label,
    ThemeData theme,
  ) {
    final isSelected = _inputMode == mode;

    return Expanded(
      child: isSelected
          ? SoftTileButton(
              icon: icon,
              label: label,
              height: 52,
              width: double.infinity,
              onPressed: () => _selectInputMode(mode),
            )
          : OutlinedButton(
              onPressed: () => _selectInputMode(mode),
              style: OutlinedButton.styleFrom(
                padding: const EdgeInsets.symmetric(vertical: 12),
              ),
              child: Column(
                mainAxisSize: MainAxisSize.min,
                children: [
                  Icon(
                    icon,
                    size: 20,
                    color: theme.colorScheme.onSurfaceVariant,
                  ),
                  const SizedBox(height: 4),
                  Text(
                    label,
                    style: theme.textTheme.labelSmall?.copyWith(
                      color: theme.colorScheme.onSurfaceVariant,
                    ),
                  ),
                ],
              ),
            ),
>>>>>>> 4c60cd39
    );
  }

  Widget _buildInputArea(ThemeData theme) {
    switch (_inputMode) {
      case InputMode.text:
        return _buildTextInput(theme);
      case InputMode.camera:
      case InputMode.gallery:
      case InputMode.file:
        return _buildImageInput(theme);
    }
  }

  Widget _buildTextInput(ThemeData theme) {
    return Consumer<GroceryListProvider>(
      builder: (context, groceryProvider, _) {
<<<<<<< HEAD
        return Card(
          elevation: 0,
          margin: EdgeInsets.zero,
          shape: RoundedRectangleBorder(
            borderRadius: BorderRadius.circular(AppTheme.radius12),
          ),
          color: theme.colorScheme.surface,
          child: Padding(
            padding: const EdgeInsets.all(AppTheme.contentPadding),
            child: Column(
              children: [
                ConstrainedBox(
                  constraints: const BoxConstraints(minHeight: 220, maxHeight: 480),
                  child: TextField(
                    controller: _textController,
                    focusNode: _focusNode,
                    maxLines: null,
                    expands: true,
                    textAlignVertical: TextAlignVertical.top,
                    style: theme.textTheme.bodyLarge,
                    decoration: InputDecoration(
                      hintText:
                          'Examples:\n• bought 2 litres of semi-skimmed milk and 3 loaves of bread\n• used 4 eggs baking cupcakes\n• have 5 apples left in the fruit bowl\n• finished the orange juice',
                      hintStyle: TextStyle(
                        color: theme.colorScheme.onSurfaceVariant.withValues(
                          alpha: 0.7,
                        ),
                        height: 1.5,
=======
        return SoftTileCard(
          child: Column(
            children: [
              // Input field
              SizedBox(
                height: 260,
                child: TextField(
                  controller: _textController,
                  focusNode: _focusNode,
                  maxLines: null,
                  textAlignVertical: TextAlignVertical.top,
                  style: theme.textTheme.bodyLarge,
                  decoration: InputDecoration(
                    hintText:
                        'Examples:\n• bought 2 litres of semi-skimmed milk and 3 loaves of bread\n• used 4 eggs baking cupcakes\n• have 5 apples left in the fruit bowl\n• finished the orange juice',
                    hintStyle: TextStyle(
                      color: theme.colorScheme.onSurfaceVariant.withValues(
                        alpha: 0.7,
>>>>>>> 4c60cd39
                      ),
                      border: InputBorder.none,
                      contentPadding:
                          const EdgeInsets.all(AppTheme.screenPadding),
                    ),
                    onChanged: (text) {
                      groceryProvider.setCurrentInputText(text);
                    },
                  ),
                ),

<<<<<<< HEAD
                // Action bar
                Container(
                  width: double.infinity,
                  margin: const EdgeInsets.only(top: AppTheme.contentPadding),
                  padding: const EdgeInsets.all(AppTheme.contentPadding),
                  decoration: BoxDecoration(
                    color: theme.colorScheme.surfaceVariant,
                    borderRadius: BorderRadius.circular(AppTheme.radius12),
                  ),
                  child: Row(
                    children: [
                      Text(
                        '${_textController.text.length} characters',
                        style: theme.textTheme.bodySmall?.copyWith(
                          color: theme.colorScheme.onSurfaceVariant,
                        ),
                      ),
                      const Spacer(),
                      Wrap(
                        spacing: 8,
                        runAlignment: WrapAlignment.center,
                        crossAxisAlignment: WrapCrossAlignment.center,
                        children: [
                          if (_textController.text.isNotEmpty)
                            TextButton.icon(
                              onPressed: () {
                                _textController.clear();
                                groceryProvider.setCurrentInputText('');
                              },
                              icon: const Icon(Icons.clear, size: 18),
                              label: const Text('Clear'),
                              style: TextButton.styleFrom(
                                foregroundColor:
                                    theme.colorScheme.onSurfaceVariant,
                              ),
                            ),
                          TextButton.icon(
                            onPressed: _handlePaste,
                            icon: const Icon(Icons.content_paste, size: 18),
                            label: const Text('Paste'),
=======
              // Action bar
              Container(
                padding: const EdgeInsets.all(12),
                decoration: BoxDecoration(
                  color: theme.colorScheme.surfaceContainerHighest.withValues(
                    alpha: 0.15,
                  ),
                  borderRadius: BorderRadius.circular(16),
                ),
                child: Row(
                  children: [
                    Text(
                      '${_textController.text.length} characters',
                      style: theme.textTheme.bodySmall?.copyWith(
                        color: theme.colorScheme.onSurfaceVariant,
                      ),
                    ),
                    const Spacer(),
                    Wrap(
                      spacing: 8,
                  runAlignment: WrapAlignment.center,
                  crossAxisAlignment: WrapCrossAlignment.center,
                  children: [
                    if (_textController.text.isNotEmpty)
                      TextButton.icon(
                            onPressed: () {
                              _textController.clear();
                              groceryProvider.setCurrentInputText('');
                            },
                            icon: const Icon(Icons.clear, size: 18),
                            label: const Text('Clear'),
>>>>>>> 4c60cd39
                            style: TextButton.styleFrom(
                              foregroundColor: theme.colorScheme.primary,
                            ),
                          ),
<<<<<<< HEAD
                          FilledButton.icon(
                            onPressed: _toggleListening,
                            icon: Icon(
                              _isListening ? Icons.mic_off : Icons.mic_none,
                              size: 18,
                            ),
                            label: Text(
                              _isListening ? 'Stop dictation' : 'Dictate',
                            ),
                          ),
                        ],
                      ),
                    ],
                  ),
=======
                        TextButton.icon(
                          onPressed: _handlePaste,
                          icon: const Icon(Icons.content_paste, size: 18),
                          label: const Text('Paste'),
                          style: TextButton.styleFrom(
                            foregroundColor: theme.colorScheme.primary,
                          ),
                        ),
                        SoftTileButton(
                          onPressed: _toggleListening,
                          height: 44,
                          width: 140,
                          icon: _isListening ? Icons.mic_off : Icons.mic_none,
                          label: _isListening ? 'Stop dictation' : 'Dictate',
                        ),
                      ],
                    ),
                  ],
>>>>>>> 4c60cd39
                ),
                if (_isListening || _interimTranscript.isNotEmpty) ...[
                  const SizedBox(height: 8),
                  _buildDictationBanner(theme),
                ],
              ],
            ),
          ),
        );
      },
    );
  }

  Widget _buildDictationBanner(ThemeData theme) {
    final message = _interimTranscript.isNotEmpty
        ? _interimTranscript
        : (_isListening
              ? 'Listening… speak naturally and we will transcribe in UK English.'
              : '');

    return AnimatedOpacity(
      duration: const Duration(milliseconds: 200),
      opacity: (_isListening || _interimTranscript.isNotEmpty) ? 1 : 0,
      child: Container(
        width: double.infinity,
        padding: const EdgeInsets.all(12),
        decoration: BoxDecoration(
          color: theme.colorScheme.primary.withValues(alpha: 0.1),
          borderRadius: BorderRadius.circular(12),
        ),
        child: Row(
          crossAxisAlignment: CrossAxisAlignment.center,
          children: [
            Icon(
              _isListening ? Icons.mic : Icons.mic_none,
              color: theme.colorScheme.primary,
            ),
            const SizedBox(width: 12),
            Expanded(
              child: Text(
                message.isEmpty ? 'Listening idle' : message,
                style: theme.textTheme.bodyMedium?.copyWith(
                  color: theme.colorScheme.onSurface,
                ),
              ),
            ),
            if (_isListening)
              TextButton(
                onPressed: _toggleListening,
                child: const Text('Stop'),
              ),
          ],
        ),
      ),
    );
  }

  Widget _buildImageInput(ThemeData theme) {
    if (_selectedFileBytes != null || (_selectedFileName ?? '').isNotEmpty) {
      return _buildImagePreview(theme);
    }

<<<<<<< HEAD
    return Container(
      decoration: BoxDecoration(
        borderRadius: BorderRadius.circular(AppTheme.radius12),
        color: theme.colorScheme.surface,
        border: Border.all(color: theme.colorScheme.outlineVariant),
      ),
      child: InkWell(
        onTap: _handleImageSelection,
        borderRadius: BorderRadius.circular(AppTheme.radius12),
        child: Padding(
          padding: const EdgeInsets.all(AppTheme.sectionSpacing),
          child: Column(
            mainAxisAlignment: MainAxisAlignment.center,
            children: [
              Icon(
                _getPlaceholderIcon(),
                size: 64,
                color: theme.colorScheme.onSurfaceVariant.withValues(alpha: 0.5),
              ),
              const SizedBox(height: 16),
              Text(
                _getPlaceholderText(),
                style: theme.textTheme.titleMedium?.copyWith(
                  color: theme.colorScheme.onSurface,
                ),
              ),
              const SizedBox(height: 8),
              Text(
                _getPlaceholderSubtext(),
                style: theme.textTheme.bodySmall?.copyWith(
                  color: theme.colorScheme.onSurfaceVariant.withValues(
                    alpha: 0.7,
                  ),
                ),
                textAlign: TextAlign.center,
              ),
              const SizedBox(height: 24),
              FilledButton.icon(
                onPressed: _handleImageSelection,
                icon: Icon(_getActionIcon()),
                label: Text(_getActionText()),
              ),
              if (_inputMode == InputMode.file) ...[
                const SizedBox(height: 12),
                TextButton.icon(
                  onPressed: _downloadCsvTemplate,
                  icon: const Icon(Icons.download),
                  label: const Text('Download CSV template'),
                ),
              ],
            ],
          ),
        ),
=======
    return SoftTileCard(
      onTap: _handleImageSelection,
      child: Column(
        mainAxisAlignment: MainAxisAlignment.center,
        children: [
          Icon(
            _getPlaceholderIcon(),
            size: 64,
            color: theme.colorScheme.onSurfaceVariant.withValues(alpha: 0.5),
          ),
          const SizedBox(height: 16),
          Text(
            _getPlaceholderText(),
            style: theme.textTheme.titleMedium?.copyWith(
              color: theme.colorScheme.onSurfaceVariant,
            ),
          ),
          const SizedBox(height: 8),
          Text(
            _getPlaceholderSubtext(),
            style: theme.textTheme.bodySmall?.copyWith(
              color: theme.colorScheme.onSurfaceVariant.withValues(
                alpha: 0.7,
              ),
            ),
            textAlign: TextAlign.center,
          ),
          const SizedBox(height: 24),
          SoftTileButton(
            icon: _getActionIcon(),
            label: _getActionText(),
            width: 220,
            height: 48,
            onPressed: _handleImageSelection,
          ),
          if (_inputMode == InputMode.file) ...[
            const SizedBox(height: 12),
            TextButton.icon(
              onPressed: _downloadCsvTemplate,
              icon: const Icon(Icons.download),
              label: const Text('Download CSV template'),
            ),
          ],
        ],
>>>>>>> 4c60cd39
      ),
    );
  }

  Widget _buildImagePreview(ThemeData theme) {
    final fileName = _selectedFileName ?? '';
    final isPreviewableImage = _isPreviewableImage(fileName);
<<<<<<< HEAD
    return Card(
      elevation: 0,
      margin: EdgeInsets.zero,
      shape: RoundedRectangleBorder(
        borderRadius: BorderRadius.circular(AppTheme.radius12),
        side: BorderSide(color: theme.colorScheme.outlineVariant),
      ),
=======
    return SoftTileCard(
      padding: const EdgeInsets.all(12),
>>>>>>> 4c60cd39
      child: Column(
        mainAxisSize: MainAxisSize.min,
        children: [
          ClipRRect(
<<<<<<< HEAD
            borderRadius: const BorderRadius.vertical(
              top: Radius.circular(AppTheme.radius12),
            ),
            child: AspectRatio(
              aspectRatio: 3 / 2,
=======
            borderRadius: BorderRadius.circular(20),
            child: SizedBox(
              height: 240,
>>>>>>> 4c60cd39
              child: Stack(
                fit: StackFit.expand,
                children: [
                  if (isPreviewableImage && _selectedFileBytes != null)
                    Image.memory(_selectedFileBytes!, fit: BoxFit.contain)
                  else
                    Container(
                      color: theme.colorScheme.surfaceVariant.withValues(
                        alpha: 0.4,
                      ),
                      child: Center(
                        child: Column(
                          mainAxisSize: MainAxisSize.min,
                          children: [
                            Icon(
                              _getDocumentIcon(fileName),
                              size: 64,
                              color: theme.colorScheme.primary,
                            ),
                            const SizedBox(height: 12),
                            Text(
                              _selectedFileName ?? 'Receipt.pdf',
                              style: theme.textTheme.bodyMedium,
                              textAlign: TextAlign.center,
                            ),
                          ],
                        ),
                      ),
                    ),
                  Positioned(
                    top: 8,
                    right: 8,
                    child: Container(
                      decoration: BoxDecoration(
                        color: Colors.black54,
                        borderRadius: BorderRadius.circular(20),
                      ),
                      child: IconButton(
                        icon: const Icon(Icons.close, color: Colors.white),
                        onPressed: _clearImage,
                      ),
                    ),
                  ),
                ],
              ),
            ),
          ),
<<<<<<< HEAD
          Container(
            width: double.infinity,
            padding: const EdgeInsets.all(AppTheme.contentPadding),
            decoration: BoxDecoration(
              color: theme.colorScheme.surfaceVariant.withValues(alpha: 0.2),
              borderRadius: const BorderRadius.vertical(
                bottom: Radius.circular(AppTheme.radius12),
=======
          const SizedBox(height: 12),
          Row(
            children: [
              Icon(
                isPreviewableImage
                    ? Icons.check_circle
                    : _getDocumentIcon(fileName),
                color: theme.colorScheme.primary,
                size: 20,
>>>>>>> 4c60cd39
              ),
              const SizedBox(width: 8),
              Expanded(
                child: Text(
                  _selectedFileName ?? 'Image selected',
                  style: theme.textTheme.bodyMedium?.copyWith(
                    color: theme.colorScheme.primary,
                    fontWeight: FontWeight.w600,
                  ),
                  overflow: TextOverflow.ellipsis,
                ),
              ),
              const SizedBox(width: 8),
              TextButton.icon(
                onPressed: _handleImageSelection,
                icon: const Icon(Icons.refresh, size: 18),
                label: const Text('Change'),
                style: TextButton.styleFrom(
                  foregroundColor: theme.colorScheme.onSurfaceVariant,
                ),
              ),
            ],
          ),
        ],
      ),
    );
  }

  IconData _getPlaceholderIcon() {
    switch (_inputMode) {
      case InputMode.camera:
        return Icons.camera_alt_outlined;
      case InputMode.gallery:
        return Icons.photo_library_outlined;
      case InputMode.file:
        return Icons.upload_file_outlined;
      default:
        return Icons.image_outlined;
    }
  }

  String _getPlaceholderText() {
    switch (_inputMode) {
      case InputMode.camera:
        return 'Take a Photo';
      case InputMode.gallery:
        return 'Select from Gallery';
      case InputMode.file:
        return 'Upload a File';
      default:
        return 'Add Image';
    }
  }

  String _getPlaceholderSubtext() {
    switch (_inputMode) {
      case InputMode.camera:
        return 'Capture your receipt or grocery list';
      case InputMode.gallery:
        return 'Choose an existing photo';
      case InputMode.file:
        return 'PDF, image, CSV, or XLSX files supported';
      default:
        return '';
    }
  }

  Future<void> _downloadCsvTemplate() async {
    final headers = CsvService.defaultHeaders;
    final sampleRows = [
      [
        'semi-skimmed milk',
        '2',
        'litre',
        'dairy',
        'fridge',
        '1',
        '2025-12-31',
        'organic'
      ],
      [
        'brown rice',
        '1',
        'kg',
        'dry goods',
        'pantry',
        '0',
        '',
        'wholegrain'
      ],
    ];
    final csvContent =
        const ListToCsvConverter().convert([headers, ...sampleRows]);

    try {
      await saveTextFile(
        filename: 'grocery-template.csv',
        content: csvContent,
        mimeType: 'text/csv',
      );
      if (mounted) {
        ScaffoldMessenger.of(context).showSnackBar(
          const SnackBar(content: Text('Template CSV downloaded.')),
        );
      }
    } catch (e) {
      if (mounted) {
        ScaffoldMessenger.of(context).showSnackBar(
          SnackBar(
            content: Text('Unable to download template: $e'),
            backgroundColor: Theme.of(context).colorScheme.error,
          ),
        );
      }
    }
  }

  bool _isPreviewableImage(String fileName) {
    final lower = fileName.toLowerCase();
    return lower.endsWith('.jpg') ||
        lower.endsWith('.jpeg') ||
        lower.endsWith('.png') ||
        lower.endsWith('.gif') ||
        lower.endsWith('.bmp') ||
        lower.endsWith('.webp') ||
        lower.endsWith('.heic');
  }

  IconData _getDocumentIcon(String fileName) {
    final lower = fileName.toLowerCase();
    if (lower.endsWith('.pdf')) return Icons.picture_as_pdf;
    if (lower.endsWith('.csv')) return Icons.table_chart;
    if (lower.endsWith('.xlsx')) return Icons.grid_on;
    return Icons.description;
  }

  IconData _getActionIcon() {
    switch (_inputMode) {
      case InputMode.camera:
        return Icons.camera_alt;
      case InputMode.gallery:
        return Icons.photo;
      case InputMode.file:
        return Icons.folder_open;
      default:
        return Icons.add;
    }
  }

  void _scheduleAutoRefresh(GroceryListProvider provider) {
    // If there is no active ingestion job, cancel any pending refresh timer.
    if (provider.activeIngestionJob == null) {
      _refreshTimer?.cancel();
      _refreshTimer = null;
      return;
    }

    // If we already scheduled a refresh for this job, skip.
    final currentJobId = provider.activeIngestionJob?.id;
    if (_refreshTimer != null && _lastInventoryRefreshJobId == currentJobId) {
      return;
    }

    // Schedule a single refresh to pull latest inventory in case tracking is
    // limited or delayed.
    _refreshTimer?.cancel();
    _lastInventoryRefreshJobId = currentJobId;
    _refreshTimer = Timer(const Duration(seconds: 12), () {
      final inventoryProvider =
          Provider.of<InventoryProvider>(context, listen: false);
      inventoryProvider.loadInventory(refresh: true);
      inventoryProvider.loadStats();
    });
  }

  String _getActionText() {
    switch (_inputMode) {
      case InputMode.camera:
        return 'Open Camera';
      case InputMode.gallery:
        return 'Browse Gallery';
      case InputMode.file:
        return 'Choose File';
      default:
        return 'Select';
    }
  }

  Widget _buildProcessSection(ThemeData theme) {
    return Consumer<GroceryListProvider>(
      builder: (context, groceryProvider, _) {
        _scheduleAutoRefresh(groceryProvider);
        return Column(
          crossAxisAlignment: CrossAxisAlignment.stretch,
          children: [
            // Error message
            if (groceryProvider.hasError) ...[
              Container(
                padding: const EdgeInsets.all(12),
                decoration: BoxDecoration(
                  color: theme.colorScheme.errorContainer,
                  borderRadius: BorderRadius.circular(8),
                ),
                child: Row(
                  children: [
                    Icon(
                      Icons.error_outline,
                      color: theme.colorScheme.onErrorContainer,
                      size: 20,
                    ),
                    const SizedBox(width: 8),
                    Expanded(
                      child: Text(
                        groceryProvider.error!,
                        style: TextStyle(
                          color: theme.colorScheme.onErrorContainer,
                        ),
                      ),
                    ),
                    IconButton(
                      icon: Icon(
                        Icons.close,
                        color: theme.colorScheme.onErrorContainer,
                        size: 20,
                      ),
                      onPressed: groceryProvider.clearError,
                    ),
                  ],
                ),
              ),
              const SizedBox(height: 12),
            ],
            if (groceryProvider.isUploading ||
                groceryProvider.activeUpload != null) ...[
              _buildUploadStatus(theme, groceryProvider),
              const SizedBox(height: 12),
            ],
            if (groceryProvider.activeIngestionJob != null) ...[
              _buildIngestionJobStatus(theme, groceryProvider),
              const SizedBox(height: 12),
            ],

            // Process button
            FilledButton(
              onPressed: _canProcess(groceryProvider) ? _handleProcess : null,
              style: FilledButton.styleFrom(
                padding: const EdgeInsets.symmetric(vertical: 16),
                textStyle: theme.textTheme.titleMedium?.copyWith(
                  fontWeight: FontWeight.w600,
                ),
              ),
              child: groceryProvider.isProcessing
                  ? Row(
                      mainAxisSize: MainAxisSize.min,
                      children: [
                        const SizedBox(
                          height: 20,
                          width: 20,
                          child: CircularProgressIndicator(strokeWidth: 2),
                        ),
                        const SizedBox(width: 12),
                        Text(
                          groceryProvider.isUploading
                              ? 'Uploading...'
                              : 'Processing...',
                          style: theme.textTheme.titleMedium?.copyWith(
                            fontWeight: FontWeight.w600,
                          ),
                        ),
                      ],
                    )
                  : Row(
                      mainAxisSize: MainAxisSize.min,
                      children: [
                        const Icon(Icons.psychology, size: 20),
                        const SizedBox(width: 8),
                        Text(
                          'Process with AI',
                          style: theme.textTheme.titleMedium?.copyWith(
                            fontWeight: FontWeight.w600,
                          ),
                        ),
                      ],
                    ),
            ),
          ],
        );
      },
    );
  }

  Widget _buildTipsSection(BuildContext context) {
    final theme = Theme.of(context);

    return Consumer<GroceryListProvider>(
      builder: (context, groceryProvider, _) {
        final tips = groceryProvider.getParsingTips();

        return Container(
          padding: const EdgeInsets.all(12),
          decoration: BoxDecoration(
            color: theme.colorScheme.primary.withValues(alpha: 0.05),
            borderRadius: BorderRadius.circular(8),
          ),
          child: Column(
            crossAxisAlignment: CrossAxisAlignment.start,
            children: [
              Text(
                'Tips for better results:',
                style: theme.textTheme.labelLarge?.copyWith(
                  fontWeight: FontWeight.bold,
                  color: theme.colorScheme.primary,
                ),
              ),
              const SizedBox(height: 8),
              ...tips
                  .take(6)
                  .map(
                    (tip) => Padding(
                      padding: const EdgeInsets.symmetric(vertical: 2),
                      child: Row(
                        crossAxisAlignment: CrossAxisAlignment.start,
                        children: [
                          Text(
                            '• ',
                            style: TextStyle(color: theme.colorScheme.primary),
                          ),
                          Expanded(
                            child: Text(
                              tip,
                              style: theme.textTheme.bodySmall?.copyWith(
                                color: theme.colorScheme.onSurfaceVariant,
                              ),
                            ),
                          ),
                        ],
                      ),
                    ),
                  ),
            ],
          ),
        );
      },
    );
  }

  void _selectInputMode(InputMode mode) {
    setState(() {
      _inputMode = mode;
      // Clear image if switching to text mode
      if (mode == InputMode.text) {
        _clearImage();
      } else if (_isListening) {
        _speechToText.stop();
        _isListening = false;
        _interimTranscript = '';
      }
    });
  }

  Future<void> _initSpeechEngine() async {
    final available = await _speechToText.initialize(
      onStatus: (status) {
        if (status == 'notListening' && mounted) {
          setState(() => _isListening = false);
        }
      },
      onError: (_) {
        if (mounted) {
          setState(() {
            _isListening = false;
            _interimTranscript = '';
          });
        }
      },
    );
    if (mounted) {
      setState(() => _isSpeechAvailable = available);
    }
  }

  Future<void> _toggleListening() async {
    if (!_isSpeechAvailable) {
      await _initSpeechEngine();
      if (!_isSpeechAvailable) {
        if (!mounted) return;
        ScaffoldMessenger.of(context).showSnackBar(
          const SnackBar(
            content: Text('Speech recognition unavailable on this device.'),
          ),
        );
        return;
      }
    }

    if (!_isListening) {
      final micStatus = await Permission.microphone.request();
      if (!micStatus.isGranted) {
        _showPermissionDeniedDialog('Microphone');
        return;
      }
      await _speechToText.listen(
        localeId: 'en_GB',
        onResult: _onSpeechResult,
        listenOptions: stt.SpeechListenOptions(
          listenMode: stt.ListenMode.dictation,
        ),
      );
      setState(() {
        _isListening = true;
        _interimTranscript = '';
      });
    } else {
      await _speechToText.stop();
      if (mounted) {
        setState(() => _isListening = false);
      }
    }
  }

  void _onSpeechResult(SpeechRecognitionResult result) {
    if (!mounted) return;
    setState(() {
      _interimTranscript = result.recognizedWords;
    });
    if (result.finalResult) {
      _appendRecognisedText(result.recognizedWords);
      setState(() {
        _interimTranscript = '';
        _isListening = false;
      });
    }
  }

  void _appendRecognisedText(String recognised) {
    if (recognised.trim().isEmpty) return;
    final current = _textController.text.trimRight();
    final newText = current.isEmpty ? recognised : '$current\n$recognised';
    _textController.text = newText;
    _textController.selection = TextSelection.collapsed(
      offset: _textController.text.length,
    );
    final groceryProvider = Provider.of<GroceryListProvider>(
      context,
      listen: false,
    );
    groceryProvider.setCurrentInputText(_textController.text);
  }

  Future<void> _handleImageSelection() async {
    switch (_inputMode) {
      case InputMode.camera:
        await _pickImageFromCamera();
        break;
      case InputMode.gallery:
        await _pickImageFromGallery();
        break;
      case InputMode.file:
        await _pickFile();
        break;
      default:
        break;
    }
  }

  Future<void> _pickImageFromCamera() async {
    if (!kIsWeb) {
      final status = await Permission.camera.request();
      if (!status.isGranted) {
        _showPermissionDeniedDialog('Camera');
        return;
      }
    }

    final XFile? image = await _imagePicker.pickImage(
      source: ImageSource.camera,
      imageQuality: 85,
    );

    if (image != null) {
      final bytes = await image.readAsBytes();
      final fileName = _resolveFileName(path: image.path, name: image.name);
      await _processPickedFile(bytes: bytes, fileName: fileName);
    }
  }

  Future<void> _pickImageFromGallery() async {
    final XFile? image = await _imagePicker.pickImage(
      source: ImageSource.gallery,
      imageQuality: 85,
    );

    if (image != null) {
      final bytes = await image.readAsBytes();
      final fileName = _resolveFileName(path: image.path, name: image.name);
      await _processPickedFile(bytes: bytes, fileName: fileName);
    }
  }

  Future<void> _pickFile() async {
    FilePickerResult? result = await FilePicker.platform.pickFiles(
      type: FileType.custom,
      allowedExtensions: ['jpg', 'jpeg', 'png', 'pdf', 'csv', 'xlsx'],
      withData: true,
    );

    if (result == null) return;

    final file = result.files.single;
    final resolvedFileName = _resolveFileName(
      // On web, accessing path throws; rely on provided name instead.
      path: kIsWeb ? null : file.path,
      name: file.name,
    );
    Uint8List? bytes = file.bytes;

    if (bytes == null) {
      if (!kIsWeb && file.path != null && file.path!.isNotEmpty) {
        final xFile = XFile(file.path!);
        bytes = await xFile.readAsBytes();
      } else {
        if (mounted) {
          ScaffoldMessenger.of(context).showSnackBar(
            const SnackBar(
              content: Text('Unable to read selected file. Please try again.'),
            ),
          );
        }
        return;
      }
    }

    await _processPickedFile(
      bytes: bytes,
      fileName: resolvedFileName,
    );
  }

  Future<void> _processPickedFile({
    required Uint8List bytes,
    required String fileName,
  }) async {
    final base64String = base64Encode(bytes);

    setState(() {
      _selectedFileBytes = bytes;
      _selectedFileName = fileName;
      _imageBase64 = base64String;
    });
  }

  void _clearImage() {
    setState(() {
      _selectedFileBytes = null;
      _selectedFileName = null;
      _imageBase64 = null;
    });
  }

  bool _canProcess(GroceryListProvider groceryProvider) {
    if (groceryProvider.isProcessing) return false;

    if (_inputMode == InputMode.text) {
      return _textController.text.trim().isNotEmpty;
    } else {
      return _selectedFileBytes != null || _imageBase64 != null;
    }
  }

  String _resolveFileName({String? path, String? name}) {
    if (name != null && name.isNotEmpty) return name;
    if (path == null || path.isEmpty) return 'receipt.png';
    final segments = path.split(RegExp(r'[\\/]'));
    return segments.isNotEmpty ? segments.last : path;
  }

  String _inferContentType(String fileName) {
    final lower = fileName.toLowerCase();
    if (lower.endsWith('.pdf')) return 'application/pdf';
    if (lower.endsWith('.jpg') || lower.endsWith('.jpeg')) return 'image/jpeg';
    if (lower.endsWith('.png')) return 'image/png';
    if (lower.endsWith('.heic')) return 'image/heic';
    if (lower.endsWith('.webp')) return 'image/webp';
    if (lower.endsWith('.csv')) return 'text/csv';
    if (lower.endsWith('.xlsx')) {
      return 'application/vnd.openxmlformats-officedocument.spreadsheetml.sheet';
    }
    return 'application/octet-stream';
  }

  String _inferUploadSourceType(String fileName) {
    final lower = fileName.toLowerCase();
    if (lower.endsWith('.pdf')) return 'pdf';
    if (lower.endsWith('.csv') || lower.endsWith('.xlsx')) {
      return 'text';
    }
    return 'image_receipt';
  }

  Future<void> _handleProcess() async {
    final groceryProvider = Provider.of<GroceryListProvider>(
      context,
      listen: false,
    );
    if (_isListening) {
      await _speechToText.stop();
      setState(() {
        _isListening = false;
        _interimTranscript = '';
      });
    }

    if (_inputMode == InputMode.text) {
      final text = _textController.text.trim();
      if (text.isEmpty) return;

      if (groceryProvider.supportsAsyncIngestion) {
        final started = await groceryProvider.submitIngestionJob(
          text: text,
          metadata: const {'source': 'text_input'},
        );
        if (started && mounted) {
          _textController.clear();
          ScaffoldMessenger.of(context).showSnackBar(
            const SnackBar(
              content: Text('Processing your update in the background...'),
            ),
          );
        }
        return;
      }

      final success = await groceryProvider.parseGroceryText(text: text);
      if (success && mounted) {
        Navigator.of(
          context,
        ).push(MaterialPageRoute(builder: (context) => const ReviewScreen()));
      }
      return;
    }

    final bytes = _selectedFileBytes;
    if (bytes == null) return;

    if (groceryProvider.supportsUploadIngestion) {
      final fileName = _selectedFileName ?? 'receipt.png';
      final success = await groceryProvider.submitUploadForIngestion(
        bytes: bytes,
        filename: fileName,
        contentType: _inferContentType(fileName),
        sourceType: _inferUploadSourceType(fileName),
      );

      if (success && mounted) {
        _clearImage();
        ScaffoldMessenger.of(context).showSnackBar(
          const SnackBar(
            content: Text('Upload queued for background processing...'),
          ),
        );
      }
      return;
    }

    if (_imageBase64 == null) return;

    final success = await groceryProvider.parseGroceryImage(
      imageBase64: _imageBase64!,
      imageType: 'receipt',
    );

    if (success && mounted) {
      Navigator.of(
        context,
      ).push(MaterialPageRoute(builder: (context) => const ReviewScreen()));
    }
  }

  Widget _buildIngestionJobStatus(
    ThemeData theme,
    GroceryListProvider provider,
  ) {
    final job = provider.activeIngestionJob!;
    final isProcessing = !job.isTerminal;
    final isSuccess = job.isComplete;
    final baseColor = isProcessing
        ? theme.colorScheme.surfaceContainerHighest
        : isSuccess
        ? theme.colorScheme.primaryContainer
        : theme.colorScheme.errorContainer;
    final onColor = isProcessing
        ? theme.colorScheme.onSurfaceVariant
        : isSuccess
        ? theme.colorScheme.onPrimaryContainer
        : theme.colorScheme.onErrorContainer;

    final title = isProcessing
        ? 'Applying your update...'
        : isSuccess
        ? 'Inventory updated automatically'
        : 'Background processing failed';

    String? message;
    if (isProcessing) {
      final snippet = job.text != null && job.text!.isNotEmpty
          ? '"${_truncate(job.text!, 80)}"'
          : null;
      message = snippet != null
          ? 'Hang tight while we process $snippet'
          : 'Hang tight while we process your update.';
      if (provider.ingestionTrackingLimited) {
        message =
            'Processing in the background. Updates may take a moment to appear.';
      }
    } else if (isSuccess) {
      message =
          job.resultSummary ??
          job.agentResponse ??
          'The AI agent applied your grocery updates.';
    } else {
      message = job.lastError ?? 'Please try again in a moment.';
    }

    final icon = isProcessing
        ? Icons.sync
        : isSuccess
        ? Icons.check_circle
        : Icons.error_outline;

    // Refresh inventory once per completed job so users see updates without
    // manual reloads.
    if (isSuccess &&
        job.id.isNotEmpty &&
        _lastInventoryRefreshJobId != job.id) {
      _lastInventoryRefreshJobId = job.id;
      final inventoryProvider =
          Provider.of<InventoryProvider>(context, listen: false);
      inventoryProvider.loadInventory(refresh: true);
      inventoryProvider.loadStats();
    }

    return Container(
      padding: const EdgeInsets.all(AppTheme.contentPadding),
      decoration: BoxDecoration(
        color: baseColor,
        borderRadius: BorderRadius.circular(AppTheme.radius12),
      ),
      child: Column(
        crossAxisAlignment: CrossAxisAlignment.start,
        children: [
          Row(
            children: [
              Icon(icon, color: onColor),
              const SizedBox(width: 8),
              Expanded(
                child: Text(
                  title,
                  style: theme.textTheme.titleSmall?.copyWith(
                    color: onColor,
                    fontWeight: FontWeight.w600,
                  ),
                ),
              ),
              if (job.isTerminal)
                TextButton(
                  onPressed: provider.dismissIngestionJobStatus,
                  style: TextButton.styleFrom(foregroundColor: onColor),
                  child: const Text('Dismiss'),
                ),
              if (provider.ingestionTrackingLimited && isProcessing)
                TextButton(
                  onPressed: () {
                    final inventoryProvider =
                        Provider.of<InventoryProvider>(context, listen: false);
                    inventoryProvider.loadInventory(refresh: true);
                    inventoryProvider.loadStats();
                  },
                  style: TextButton.styleFrom(foregroundColor: onColor),
                  child: const Text('Refresh now'),
                ),
            ],
          ),
          const SizedBox(height: 8),
          Text(
            message,
            style: theme.textTheme.bodySmall?.copyWith(color: onColor),
          ),
        ],
      ),
    );
  }

  Widget _buildUploadStatus(ThemeData theme, GroceryListProvider provider) {
    final upload = provider.activeUpload;
    final isUploading = provider.isUploading;
    final status = upload?.status;

    if (!isUploading && upload == null) {
      return const SizedBox.shrink();
    }

    final bool isError = status == UploadStatus.failed;
    final bool isComplete = status == UploadStatus.completed;
    final baseColor = isUploading
        ? theme.colorScheme.surfaceContainerHighest
        : isError
        ? theme.colorScheme.errorContainer
        : theme.colorScheme.secondaryContainer;
    final onColor = isUploading
        ? theme.colorScheme.onSurfaceVariant
        : isError
        ? theme.colorScheme.onErrorContainer
        : theme.colorScheme.onSecondaryContainer;

    String title;
    String message;
    IconData icon;

    if (isUploading) {
      final percent = (provider.uploadProgress * 100).clamp(0, 100).round();
      title = 'Uploading your file...';
      message = 'Sent $percent% of the receipt to the server.';
      icon = Icons.cloud_upload;
    } else if (status == UploadStatus.queued) {
      title = 'Queued for processing';
      message = 'Waiting for the AI parser to pick up your upload.';
      icon = Icons.schedule;
    } else if (status == UploadStatus.processing) {
      title = 'Processing upload...';
      message = upload?.processingStage != null
          ? 'Stage: ${upload!.processingStage}'
          : 'Preparing the ingestion job.';
      icon = Icons.sync;
    } else if (isError) {
      title = 'Upload failed';
      message = upload?.lastError ?? 'Please try again in a moment.';
      icon = Icons.error_outline;
    } else {
      title = 'Upload processed';
      final preview = upload?.textPreview;
      message = preview != null && preview.isNotEmpty
          ? 'Preview: ${_truncate(preview, 80)}'
          : 'Ingestion job starting shortly.';
      icon = Icons.check_circle;
    }

    final showDismiss =
        !isUploading &&
        (upload == null ||
            isError ||
            (isComplete && (provider.activeIngestionJob?.isTerminal ?? false)));

    return Container(
      padding: const EdgeInsets.all(AppTheme.contentPadding),
      decoration: BoxDecoration(
        color: baseColor,
        borderRadius: BorderRadius.circular(AppTheme.radius12),
      ),
      child: Column(
        crossAxisAlignment: CrossAxisAlignment.start,
        children: [
          Row(
            children: [
              Icon(icon, color: onColor),
              const SizedBox(width: 8),
              Expanded(
                child: Text(
                  title,
                  style: theme.textTheme.titleSmall?.copyWith(
                    color: onColor,
                    fontWeight: FontWeight.w600,
                  ),
                ),
              ),
              if (showDismiss)
                TextButton(
                  onPressed: provider.dismissUploadStatus,
                  style: TextButton.styleFrom(foregroundColor: onColor),
                  child: const Text('Dismiss'),
                ),
            ],
          ),
          const SizedBox(height: 8),
          Text(
            message,
            style: theme.textTheme.bodySmall?.copyWith(color: onColor),
          ),
        ],
      ),
    );
  }

  Widget _buildAgentMetricsCard(ThemeData theme) {
    final stream = _agentMetricsStream;
    if (stream == null) {
      return const SizedBox.shrink();
    }

    return StreamBuilder<AgentMetrics?>(
      stream: stream,
      builder: (context, snapshot) {
        final metrics = snapshot.data;
        if (metrics == null) {
          return const SizedBox.shrink();
        }

        final successRate = (metrics.successRate * 100)
            .clamp(0, 100)
            .toStringAsFixed(0);
        final fallbackRate = (metrics.fallbackRate * 100)
            .clamp(0, 100)
            .toStringAsFixed(0);
        final latency = metrics.averageLatencyMs;
        final confidence = metrics.averageConfidence;

        return Card(
          child: Padding(
            padding: const EdgeInsets.all(12),
            child: Column(
              crossAxisAlignment: CrossAxisAlignment.start,
              children: [
                Text(
                  'Agent health',
                  style: theme.textTheme.titleSmall?.copyWith(
                    fontWeight: FontWeight.w600,
                  ),
                ),
                const SizedBox(height: 8),
                Row(
                  children: [
                    _buildMetricPill(
                      theme,
                      label: 'Runs',
                      value: metrics.totalCount.toString(),
                    ),
                    const SizedBox(width: 8),
                    _buildMetricPill(
                      theme,
                      label: 'Success',
                      value: '$successRate%',
                    ),
                    const SizedBox(width: 8),
                    _buildMetricPill(
                      theme,
                      label: 'Fallback',
                      value: '$fallbackRate%',
                    ),
                  ],
                ),
                if (latency != null || confidence != null)
                  const SizedBox(height: 8),
                Wrap(
                  spacing: 12,
                  runSpacing: 4,
                  children: [
                    if (latency != null)
                      Text(
                        'Avg latency: ${latency.toStringAsFixed(0)} ms',
                        style: theme.textTheme.bodySmall,
                      ),
                    if (confidence != null)
                      Text(
                        'Avg confidence: ${confidence.toStringAsFixed(2)}',
                        style: theme.textTheme.bodySmall,
                      ),
                  ],
                ),
              ],
            ),
          ),
        );
      },
    );
  }

  Widget _buildMetricPill(
    ThemeData theme, {
    required String label,
    required String value,
  }) {
    return Expanded(
      child: Container(
        padding: const EdgeInsets.symmetric(vertical: 8, horizontal: 12),
        decoration: BoxDecoration(
          color: theme.colorScheme.surfaceContainerHighest,
          borderRadius: BorderRadius.circular(8),
        ),
        child: Column(
          crossAxisAlignment: CrossAxisAlignment.start,
          children: [
            Text(
              label,
              style: theme.textTheme.labelSmall?.copyWith(
                color: theme.colorScheme.onSurfaceVariant,
              ),
            ),
            const SizedBox(height: 4),
            Text(
              value,
              style: theme.textTheme.titleMedium?.copyWith(
                fontWeight: FontWeight.bold,
              ),
            ),
          ],
        ),
      ),
    );
  }

  String _truncate(String value, int maxChars) {
    if (value.length <= maxChars) return value;
    return '${value.substring(0, maxChars).trim()}...';
  }

  void _handlePaste() async {
    final data = await Clipboard.getData(Clipboard.kTextPlain);
    if (data?.text != null && mounted) {
      final currentText = _textController.text;
      final pastedText = data!.text!;

      // Insert at cursor or append if no selection
      final selection = _textController.selection;
      if (selection.isValid) {
        final newText = currentText.replaceRange(
          selection.start,
          selection.end,
          pastedText,
        );
        _textController.text = newText;
        _textController.selection = TextSelection.collapsed(
          offset: selection.start + pastedText.length,
        );
      } else {
        _textController.text = currentText + pastedText;
        _textController.selection = TextSelection.collapsed(
          offset: _textController.text.length,
        );
      }

      // Update provider
      final groceryProvider = Provider.of<GroceryListProvider>(
        context,
        listen: false,
      );
      groceryProvider.setCurrentInputText(_textController.text);

      // Show feedback
      ScaffoldMessenger.of(context).showSnackBar(
        const SnackBar(
          content: Text('Text pasted successfully'),
          duration: Duration(seconds: 1),
        ),
      );
    }
  }

  void _showPermissionDeniedDialog(String permission) {
    showDialog(
      context: context,
      builder: (context) => AlertDialog(
        title: Text('$permission Permission Required'),
        content: Text(
          'Please grant $permission permission in your device settings to use this feature.',
        ),
        actions: [
          TextButton(
            onPressed: () => Navigator.of(context).pop(),
            child: const Text('Cancel'),
          ),
          ElevatedButton(
            onPressed: () {
              Navigator.of(context).pop();
              openAppSettings();
            },
            child: const Text('Open Settings'),
          ),
        ],
      ),
    );
  }
}

enum InputMode { text, camera, gallery, file }<|MERGE_RESOLUTION|>--- conflicted
+++ resolved
@@ -11,7 +11,6 @@
 import 'package:speech_to_text/speech_to_text.dart' as stt;
 import 'package:csv/csv.dart';
 
-import '../../../core/theme/app_theme.dart';
 import '../../../core/di/service_locator.dart';
 import '../../../core/widgets/soft_tile_icon.dart'
     show SoftTileButton, SoftTileCard;
@@ -85,27 +84,34 @@
 
     return Scaffold(
       body: SafeArea(
-        child: LayoutBuilder(
-          builder: (context, constraints) {
-            return SingleChildScrollView(
-              padding: const EdgeInsets.all(AppTheme.screenPadding),
-              child: Column(
-                crossAxisAlignment: CrossAxisAlignment.stretch,
-                children: [
-                  _buildInstructionsCard(theme),
-                  const SizedBox(height: AppTheme.sectionSpacing),
-                  _buildInputModeSelector(theme),
-                  const SizedBox(height: AppTheme.sectionSpacing),
-                  _buildInputArea(theme),
-                  const SizedBox(height: AppTheme.sectionSpacing),
-                  _buildProcessSection(theme),
-                  const SizedBox(height: AppTheme.sectionSpacing),
-                  _buildAgentMetricsCard(theme),
-                  const SizedBox(height: AppTheme.sectionSpacing),
-                ],
-              ),
-            );
-          },
+        child: Padding(
+          padding: const EdgeInsets.all(16.0),
+          child: Column(
+            crossAxisAlignment: CrossAxisAlignment.stretch,
+            children: [
+              // Instructions card
+              _buildInstructionsCard(theme),
+
+              const SizedBox(height: 16),
+
+              // Input mode selector
+              _buildInputModeSelector(theme),
+
+              const SizedBox(height: 16),
+
+              // Input area (changes based on mode)
+              Expanded(child: _buildInputArea(theme)),
+
+              const SizedBox(height: 16),
+
+              // Process button and status
+              _buildProcessSection(theme),
+
+              const SizedBox(height: 16),
+
+              _buildAgentMetricsCard(theme),
+            ],
+          ),
         ),
       ),
     );
@@ -175,48 +181,6 @@
   }
 
   Widget _buildInputModeSelector(ThemeData theme) {
-<<<<<<< HEAD
-    return Card(
-      elevation: 0,
-      child: Padding(
-        padding: const EdgeInsets.all(AppTheme.contentPadding),
-        child: SegmentedButton<InputMode>(
-          showSelectedIcon: false,
-          segments: const [
-            ButtonSegment<InputMode>(
-              value: InputMode.text,
-              label: Text('Text'),
-              icon: Icon(Icons.text_fields),
-            ),
-            ButtonSegment<InputMode>(
-              value: InputMode.camera,
-              label: Text('Camera'),
-              icon: Icon(Icons.camera_alt),
-            ),
-            ButtonSegment<InputMode>(
-              value: InputMode.gallery,
-              label: Text('Gallery'),
-              icon: Icon(Icons.photo_library),
-            ),
-            ButtonSegment<InputMode>(
-              value: InputMode.file,
-              label: Text('File'),
-              icon: Icon(Icons.upload_file),
-            ),
-          ],
-          selected: {_inputMode},
-          onSelectionChanged: (selection) =>
-              _selectInputMode(selection.first),
-          style: ButtonStyle(
-            shape: WidgetStateProperty.all(
-              RoundedRectangleBorder(
-                borderRadius: BorderRadius.circular(AppTheme.radius12),
-              ),
-            ),
-          ),
-        ),
-      ),
-=======
     return SoftTileCard(
       padding: const EdgeInsets.all(4),
       child: Row(
@@ -275,7 +239,6 @@
                 ],
               ),
             ),
->>>>>>> 4c60cd39
     );
   }
 
@@ -293,36 +256,6 @@
   Widget _buildTextInput(ThemeData theme) {
     return Consumer<GroceryListProvider>(
       builder: (context, groceryProvider, _) {
-<<<<<<< HEAD
-        return Card(
-          elevation: 0,
-          margin: EdgeInsets.zero,
-          shape: RoundedRectangleBorder(
-            borderRadius: BorderRadius.circular(AppTheme.radius12),
-          ),
-          color: theme.colorScheme.surface,
-          child: Padding(
-            padding: const EdgeInsets.all(AppTheme.contentPadding),
-            child: Column(
-              children: [
-                ConstrainedBox(
-                  constraints: const BoxConstraints(minHeight: 220, maxHeight: 480),
-                  child: TextField(
-                    controller: _textController,
-                    focusNode: _focusNode,
-                    maxLines: null,
-                    expands: true,
-                    textAlignVertical: TextAlignVertical.top,
-                    style: theme.textTheme.bodyLarge,
-                    decoration: InputDecoration(
-                      hintText:
-                          'Examples:\n• bought 2 litres of semi-skimmed milk and 3 loaves of bread\n• used 4 eggs baking cupcakes\n• have 5 apples left in the fruit bowl\n• finished the orange juice',
-                      hintStyle: TextStyle(
-                        color: theme.colorScheme.onSurfaceVariant.withValues(
-                          alpha: 0.7,
-                        ),
-                        height: 1.5,
-=======
         return SoftTileCard(
           child: Column(
             children: [
@@ -341,60 +274,19 @@
                     hintStyle: TextStyle(
                       color: theme.colorScheme.onSurfaceVariant.withValues(
                         alpha: 0.7,
->>>>>>> 4c60cd39
                       ),
-                      border: InputBorder.none,
-                      contentPadding:
-                          const EdgeInsets.all(AppTheme.screenPadding),
+                      height: 1.5,
                     ),
-                    onChanged: (text) {
-                      groceryProvider.setCurrentInputText(text);
-                    },
+                    border: InputBorder.none,
+                    contentPadding: const EdgeInsets.all(16),
                   ),
-                ),
-
-<<<<<<< HEAD
-                // Action bar
-                Container(
-                  width: double.infinity,
-                  margin: const EdgeInsets.only(top: AppTheme.contentPadding),
-                  padding: const EdgeInsets.all(AppTheme.contentPadding),
-                  decoration: BoxDecoration(
-                    color: theme.colorScheme.surfaceVariant,
-                    borderRadius: BorderRadius.circular(AppTheme.radius12),
-                  ),
-                  child: Row(
-                    children: [
-                      Text(
-                        '${_textController.text.length} characters',
-                        style: theme.textTheme.bodySmall?.copyWith(
-                          color: theme.colorScheme.onSurfaceVariant,
-                        ),
-                      ),
-                      const Spacer(),
-                      Wrap(
-                        spacing: 8,
-                        runAlignment: WrapAlignment.center,
-                        crossAxisAlignment: WrapCrossAlignment.center,
-                        children: [
-                          if (_textController.text.isNotEmpty)
-                            TextButton.icon(
-                              onPressed: () {
-                                _textController.clear();
-                                groceryProvider.setCurrentInputText('');
-                              },
-                              icon: const Icon(Icons.clear, size: 18),
-                              label: const Text('Clear'),
-                              style: TextButton.styleFrom(
-                                foregroundColor:
-                                    theme.colorScheme.onSurfaceVariant,
-                              ),
-                            ),
-                          TextButton.icon(
-                            onPressed: _handlePaste,
-                            icon: const Icon(Icons.content_paste, size: 18),
-                            label: const Text('Paste'),
-=======
+                  onChanged: (text) {
+                    // Save text to provider to preserve state
+                    groceryProvider.setCurrentInputText(text);
+                  },
+                ),
+              ),
+
               // Action bar
               Container(
                 padding: const EdgeInsets.all(12),
@@ -426,27 +318,11 @@
                             },
                             icon: const Icon(Icons.clear, size: 18),
                             label: const Text('Clear'),
->>>>>>> 4c60cd39
                             style: TextButton.styleFrom(
-                              foregroundColor: theme.colorScheme.primary,
+                              foregroundColor:
+                                  theme.colorScheme.onSurfaceVariant,
                             ),
                           ),
-<<<<<<< HEAD
-                          FilledButton.icon(
-                            onPressed: _toggleListening,
-                            icon: Icon(
-                              _isListening ? Icons.mic_off : Icons.mic_none,
-                              size: 18,
-                            ),
-                            label: Text(
-                              _isListening ? 'Stop dictation' : 'Dictate',
-                            ),
-                          ),
-                        ],
-                      ),
-                    ],
-                  ),
-=======
                         TextButton.icon(
                           onPressed: _handlePaste,
                           icon: const Icon(Icons.content_paste, size: 18),
@@ -465,14 +341,13 @@
                       ],
                     ),
                   ],
->>>>>>> 4c60cd39
-                ),
-                if (_isListening || _interimTranscript.isNotEmpty) ...[
-                  const SizedBox(height: 8),
-                  _buildDictationBanner(theme),
-                ],
+                ),
+              ),
+              if (_isListening || _interimTranscript.isNotEmpty) ...[
+                const SizedBox(height: 8),
+                _buildDictationBanner(theme),
               ],
-            ),
+            ],
           ),
         );
       },
@@ -528,61 +403,6 @@
       return _buildImagePreview(theme);
     }
 
-<<<<<<< HEAD
-    return Container(
-      decoration: BoxDecoration(
-        borderRadius: BorderRadius.circular(AppTheme.radius12),
-        color: theme.colorScheme.surface,
-        border: Border.all(color: theme.colorScheme.outlineVariant),
-      ),
-      child: InkWell(
-        onTap: _handleImageSelection,
-        borderRadius: BorderRadius.circular(AppTheme.radius12),
-        child: Padding(
-          padding: const EdgeInsets.all(AppTheme.sectionSpacing),
-          child: Column(
-            mainAxisAlignment: MainAxisAlignment.center,
-            children: [
-              Icon(
-                _getPlaceholderIcon(),
-                size: 64,
-                color: theme.colorScheme.onSurfaceVariant.withValues(alpha: 0.5),
-              ),
-              const SizedBox(height: 16),
-              Text(
-                _getPlaceholderText(),
-                style: theme.textTheme.titleMedium?.copyWith(
-                  color: theme.colorScheme.onSurface,
-                ),
-              ),
-              const SizedBox(height: 8),
-              Text(
-                _getPlaceholderSubtext(),
-                style: theme.textTheme.bodySmall?.copyWith(
-                  color: theme.colorScheme.onSurfaceVariant.withValues(
-                    alpha: 0.7,
-                  ),
-                ),
-                textAlign: TextAlign.center,
-              ),
-              const SizedBox(height: 24),
-              FilledButton.icon(
-                onPressed: _handleImageSelection,
-                icon: Icon(_getActionIcon()),
-                label: Text(_getActionText()),
-              ),
-              if (_inputMode == InputMode.file) ...[
-                const SizedBox(height: 12),
-                TextButton.icon(
-                  onPressed: _downloadCsvTemplate,
-                  icon: const Icon(Icons.download),
-                  label: const Text('Download CSV template'),
-                ),
-              ],
-            ],
-          ),
-        ),
-=======
     return SoftTileCard(
       onTap: _handleImageSelection,
       child: Column(
@@ -627,7 +447,6 @@
             ),
           ],
         ],
->>>>>>> 4c60cd39
       ),
     );
   }
@@ -635,33 +454,15 @@
   Widget _buildImagePreview(ThemeData theme) {
     final fileName = _selectedFileName ?? '';
     final isPreviewableImage = _isPreviewableImage(fileName);
-<<<<<<< HEAD
-    return Card(
-      elevation: 0,
-      margin: EdgeInsets.zero,
-      shape: RoundedRectangleBorder(
-        borderRadius: BorderRadius.circular(AppTheme.radius12),
-        side: BorderSide(color: theme.colorScheme.outlineVariant),
-      ),
-=======
     return SoftTileCard(
       padding: const EdgeInsets.all(12),
->>>>>>> 4c60cd39
       child: Column(
         mainAxisSize: MainAxisSize.min,
         children: [
           ClipRRect(
-<<<<<<< HEAD
-            borderRadius: const BorderRadius.vertical(
-              top: Radius.circular(AppTheme.radius12),
-            ),
-            child: AspectRatio(
-              aspectRatio: 3 / 2,
-=======
             borderRadius: BorderRadius.circular(20),
             child: SizedBox(
               height: 240,
->>>>>>> 4c60cd39
               child: Stack(
                 fit: StackFit.expand,
                 children: [
@@ -669,9 +470,8 @@
                     Image.memory(_selectedFileBytes!, fit: BoxFit.contain)
                   else
                     Container(
-                      color: theme.colorScheme.surfaceVariant.withValues(
-                        alpha: 0.4,
-                      ),
+                      color: theme.colorScheme.surfaceContainerHighest
+                          .withValues(alpha: 0.25),
                       child: Center(
                         child: Column(
                           mainAxisSize: MainAxisSize.min,
@@ -709,15 +509,6 @@
               ),
             ),
           ),
-<<<<<<< HEAD
-          Container(
-            width: double.infinity,
-            padding: const EdgeInsets.all(AppTheme.contentPadding),
-            decoration: BoxDecoration(
-              color: theme.colorScheme.surfaceVariant.withValues(alpha: 0.2),
-              borderRadius: const BorderRadius.vertical(
-                bottom: Radius.circular(AppTheme.radius12),
-=======
           const SizedBox(height: 12),
           Row(
             children: [
@@ -727,7 +518,6 @@
                     : _getDocumentIcon(fileName),
                 color: theme.colorScheme.primary,
                 size: 20,
->>>>>>> 4c60cd39
               ),
               const SizedBox(width: 8),
               Expanded(
@@ -971,12 +761,12 @@
             ],
 
             // Process button
-            FilledButton(
+            ElevatedButton(
               onPressed: _canProcess(groceryProvider) ? _handleProcess : null,
-              style: FilledButton.styleFrom(
+              style: ElevatedButton.styleFrom(
                 padding: const EdgeInsets.symmetric(vertical: 16),
-                textStyle: theme.textTheme.titleMedium?.copyWith(
-                  fontWeight: FontWeight.w600,
+                shape: RoundedRectangleBorder(
+                  borderRadius: BorderRadius.circular(12),
                 ),
               ),
               child: groceryProvider.isProcessing
@@ -1470,10 +1260,10 @@
     }
 
     return Container(
-      padding: const EdgeInsets.all(AppTheme.contentPadding),
+      padding: const EdgeInsets.all(12),
       decoration: BoxDecoration(
         color: baseColor,
-        borderRadius: BorderRadius.circular(AppTheme.radius12),
+        borderRadius: BorderRadius.circular(12),
       ),
       child: Column(
         crossAxisAlignment: CrossAxisAlignment.start,
@@ -1581,10 +1371,10 @@
             (isComplete && (provider.activeIngestionJob?.isTerminal ?? false)));
 
     return Container(
-      padding: const EdgeInsets.all(AppTheme.contentPadding),
+      padding: const EdgeInsets.all(12),
       decoration: BoxDecoration(
         color: baseColor,
-        borderRadius: BorderRadius.circular(AppTheme.radius12),
+        borderRadius: BorderRadius.circular(12),
       ),
       child: Column(
         crossAxisAlignment: CrossAxisAlignment.start,
