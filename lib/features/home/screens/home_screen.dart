import 'package:flutter/material.dart';
import 'package:provider/provider.dart';

import '../../auth/providers/auth_provider.dart';
import '../../inventory/screens/inventory_screen.dart';
import '../../grocery_list/screens/text_input_screen.dart';
import '../../settings/screens/settings_screen.dart';
import '../../inventory/widgets/inventory_item_editor.dart';
import '../../household/providers/household_provider.dart';

class HomeScreen extends StatefulWidget {
  const HomeScreen({super.key});

  @override
  State<HomeScreen> createState() => _HomeScreenState();
}

class _HomeScreenState extends State<HomeScreen> {
  int _currentIndex = 0;
  late final PageController _pageController;

  @override
  void initState() {
    super.initState();
    _pageController = PageController();
    WidgetsBinding.instance.addPostFrameCallback((_) {
      final householdProvider = context.read<HouseholdProvider>();
      if (!householdProvider.isReady && !householdProvider.isLoading) {
        householdProvider.ensureLoaded();
      }
    });
  }

  @override
  void dispose() {
    _pageController.dispose();
    super.dispose();
  }

  @override
  Widget build(BuildContext context) {
    final theme = Theme.of(context);
    final authProvider = Provider.of<AuthProvider>(context);
    final householdProvider = Provider.of<HouseholdProvider>(context);
    final user = authProvider.user;

    if (householdProvider.error != null) {
      return Scaffold(
        body: SafeArea(
          child: Center(
            child: Padding(
              padding: const EdgeInsets.all(24),
              child: Column(
                mainAxisAlignment: MainAxisAlignment.center,
                children: [
                  Icon(Icons.error_outline,
                      color: theme.colorScheme.error, size: 64),
                  const SizedBox(height: 12),
                  Text(
                    'Household error',
                    style: theme.textTheme.titleLarge?.copyWith(
                      color: theme.colorScheme.error,
                    ),
                  ),
                  const SizedBox(height: 8),
                  Text(
                    householdProvider.error ?? 'Unknown error',
                    textAlign: TextAlign.center,
                    style: theme.textTheme.bodyMedium,
                  ),
                  const SizedBox(height: 16),
                  ElevatedButton.icon(
                    onPressed: householdProvider.ensureLoaded,
                    icon: const Icon(Icons.refresh),
                    label: const Text('Retry'),
                  ),
                ],
              ),
            ),
          ),
        ),
      );
    }

    if (householdProvider.isLoading || !householdProvider.isReady) {
      return const Scaffold(
        body: SafeArea(
          child: Center(child: CircularProgressIndicator()),
        ),
      );
    }

    return Scaffold(
      appBar: _currentIndex == 0
          ? null
          : AppBar(
              title: Text(_getAppBarTitle()),
              centerTitle: true,
              backgroundColor: theme.colorScheme.surface,
              surfaceTintColor: Colors.transparent,
              elevation: 0,
              actions: [
                PopupMenuButton(
                  icon: CircleAvatar(
                    radius: 16,
                    backgroundColor: theme.primaryColor.withValues(alpha: 0.1),
                    child: Text(
                      _getUserInitials(user?.displayName ?? user?.email ?? ''),
                      style: TextStyle(
                        color: theme.primaryColor,
                        fontWeight: FontWeight.bold,
                        fontSize: 14,
                      ),
                    ),
                  ),
                  itemBuilder: (context) => [
                    PopupMenuItem(
                      child: Row(
                        children: [
                          Icon(Icons.person, color: theme.colorScheme.onSurface),
                          const SizedBox(width: 12),
                          Text(user?.displayName ?? 'Profile'),
                        ],
                      ),
                      onTap: () {
                        Future.delayed(Duration.zero, () {
                          setState(() {
                            _currentIndex = 2;
                          });
                          _pageController.animateToPage(
                            2,
                            duration: const Duration(milliseconds: 300),
                            curve: Curves.easeInOut,
                          );
                        });
                      },
                    ),
                    PopupMenuItem(
                      child: Row(
                        children: [
                          Icon(Icons.logout, color: theme.colorScheme.error),
                          const SizedBox(width: 12),
                          Text(
                            'Sign Out',
                            style: TextStyle(color: theme.colorScheme.error),
                          ),
                        ],
                      ),
                      onTap: () => _handleSignOut(context),
                    ),
                  ],
                ),
                const SizedBox(width: 8),
              ],
            ),
      body: PageView(
        controller: _pageController,
        onPageChanged: (index) {
          setState(() {
            _currentIndex = index;
          });
        },
        children: const [
          InventoryScreen(),
          TextInputScreen(),
          SettingsScreen(),
        ],
      ),
      bottomNavigationBar: _buildBottomNavigationBar(context),
      floatingActionButton: _currentIndex == 1
          ? null
          : Padding(
              padding: const EdgeInsets.only(bottom: 70),
              child: _buildFloatingActionButton(context),
            ),
      floatingActionButtonLocation: FloatingActionButtonLocation.endFloat,
    );
  }

  Widget _buildBottomNavigationBar(BuildContext context) {
    final theme = Theme.of(context);

    return NavigationBar(
<<<<<<< HEAD
      height: 80,
=======
      height: 72,
      indicatorColor: theme.colorScheme.primary.withValues(alpha: 0.12),
>>>>>>> 4c60cd39
      selectedIndex: _currentIndex,
      labelBehavior: NavigationDestinationLabelBehavior.alwaysShow,
      onDestinationSelected: (index) {
        setState(() {
          _currentIndex = index;
        });
        _pageController.animateToPage(
          index,
          duration: const Duration(milliseconds: 250),
          curve: Curves.easeInOut,
        );
      },
      backgroundColor: theme.colorScheme.surface,
      surfaceTintColor: Colors.transparent,
      destinations: const [
        NavigationDestination(
          icon: Icon(Icons.inventory_outlined, size: 24),
          selectedIcon: Icon(Icons.inventory, size: 24),
          label: 'Inventory',
        ),
        NavigationDestination(
          icon: Icon(Icons.add_shopping_cart_outlined, size: 24),
          selectedIcon: Icon(Icons.add_shopping_cart, size: 24),
          label: 'Add Items',
        ),
        NavigationDestination(
          icon: Icon(Icons.settings_outlined, size: 24),
          selectedIcon: Icon(Icons.settings, size: 24),
          label: 'Settings',
        ),
      ],
    );
  }

  Widget? _buildFloatingActionButton(BuildContext context) {
    // Show FAB only on inventory screen for quick add
    if (_currentIndex != 0) return null;

    return FloatingActionButton(
      onPressed: () {
        showInventoryItemEditorSheet(context);
      },
      tooltip: 'Add manual inventory item',
      child: const Icon(Icons.add),
    );
  }

  String _getAppBarTitle() {
    switch (_currentIndex) {
      case 0:
        return 'Inventory';
      case 1:
        return 'Add Items';
      case 2:
        return 'Settings';
      default:
        return 'Sustain';
    }
  }

  String _getUserInitials(String name) {
    if (name.isEmpty) return '?';

    final parts = name.split(' ');
    if (parts.length >= 2) {
      return '${parts[0][0]}${parts[1][0]}'.toUpperCase();
    } else {
      return name[0].toUpperCase();
    }
  }

  void _handleSignOut(BuildContext context) async {
    final authProvider = context.read<AuthProvider>();
    final messenger = ScaffoldMessenger.of(context);

    // Show confirmation dialog
    final confirmed = await showDialog<bool>(
      context: context,
      builder: (context) => AlertDialog(
        title: const Text('Sign Out'),
        content: const Text('Are you sure you want to sign out?'),
        actions: [
          TextButton(
            onPressed: () => Navigator.of(context).pop(false),
            child: const Text('Cancel'),
          ),
          TextButton(
            onPressed: () => Navigator.of(context).pop(true),
            child: const Text('Sign Out'),
          ),
        ],
      ),
    );

    if (!mounted) return;

    if (confirmed == true) {
      await authProvider.signOut();

      messenger.showSnackBar(
        const SnackBar(
          content: Text('Signed out successfully'),
          backgroundColor: Colors.green,
        ),
      );
    }
  }
}<|MERGE_RESOLUTION|>--- conflicted
+++ resolved
@@ -53,8 +53,11 @@
               child: Column(
                 mainAxisAlignment: MainAxisAlignment.center,
                 children: [
-                  Icon(Icons.error_outline,
-                      color: theme.colorScheme.error, size: 64),
+                  Icon(
+                    Icons.error_outline,
+                    color: theme.colorScheme.error,
+                    size: 64,
+                  ),
                   const SizedBox(height: 12),
                   Text(
                     'Household error',
@@ -169,11 +172,7 @@
       bottomNavigationBar: _buildBottomNavigationBar(context),
       floatingActionButton: _currentIndex == 1
           ? null
-          : Padding(
-              padding: const EdgeInsets.only(bottom: 70),
-              child: _buildFloatingActionButton(context),
-            ),
-      floatingActionButtonLocation: FloatingActionButtonLocation.endFloat,
+          : _buildFloatingActionButton(context),
     );
   }
 
@@ -181,40 +180,35 @@
     final theme = Theme.of(context);
 
     return NavigationBar(
-<<<<<<< HEAD
-      height: 80,
-=======
       height: 72,
       indicatorColor: theme.colorScheme.primary.withValues(alpha: 0.12),
->>>>>>> 4c60cd39
       selectedIndex: _currentIndex,
-      labelBehavior: NavigationDestinationLabelBehavior.alwaysShow,
       onDestinationSelected: (index) {
         setState(() {
           _currentIndex = index;
         });
         _pageController.animateToPage(
           index,
-          duration: const Duration(milliseconds: 250),
+          duration: const Duration(milliseconds: 300),
           curve: Curves.easeInOut,
         );
       },
       backgroundColor: theme.colorScheme.surface,
       surfaceTintColor: Colors.transparent,
-      destinations: const [
+      destinations: [
         NavigationDestination(
-          icon: Icon(Icons.inventory_outlined, size: 24),
-          selectedIcon: Icon(Icons.inventory, size: 24),
+          icon: const Icon(Icons.inventory_outlined),
+          selectedIcon: const Icon(Icons.inventory),
           label: 'Inventory',
         ),
         NavigationDestination(
-          icon: Icon(Icons.add_shopping_cart_outlined, size: 24),
-          selectedIcon: Icon(Icons.add_shopping_cart, size: 24),
+          icon: const Icon(Icons.add_shopping_cart_outlined),
+          selectedIcon: const Icon(Icons.add_shopping_cart),
           label: 'Add Items',
         ),
         NavigationDestination(
-          icon: Icon(Icons.settings_outlined, size: 24),
-          selectedIcon: Icon(Icons.settings, size: 24),
+          icon: const Icon(Icons.settings_outlined),
+          selectedIcon: const Icon(Icons.settings),
           label: 'Settings',
         ),
       ],
